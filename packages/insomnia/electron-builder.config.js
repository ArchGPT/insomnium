const BINARY_PREFIX = 'Insomnium.Core';

// NOTE: USE_HARD_LINKS
// https://github.com/electron-userland/electron-builder/issues/4594#issuecomment-574653870

/**
 * @type {import('electron-builder').Configuration}
 * @see https://www.electron.build/configuration/configuration
 */
const config = {
  npmRebuild: false,
  appId: 'com.insomnium.app',
  protocols: [
    {
      name: 'Insomnium',
      role: 'Viewer',
      schemes: ['insomnia'],
    },
  ],
  files: [
    {
      from: './build',
      to: '.',
      filter: ['**/*', '!opensource-licenses.txt'],
    },
    './package.json',
  ],
  publish: null,
  extraResources: [
    {
      from: './bin',
      to: './bin',
      filter: 'yarn-standalone.js',
    },
    {
      from: './build',
      to: '.',
      filter: 'opensource-licenses.txt',
    },
  ],
  extraMetadata: {
    main: 'main.min.js', // Override the main path in package.json
  },
  fileAssociations: [],
  mac: {
    hardenedRuntime: true,
    category: 'public.app-category.developer-tools',
    entitlements: './build/static/entitlements.mac.inherit.plist',
    entitlementsInherit: './build/static/entitlements.mac.inherit.plist',
    artifactName: `${BINARY_PREFIX}-\${version}.\${ext}`,
    target: [
      {
        target: 'dmg',
        arch: 'universal',
      },
      {
        target: 'zip',
        arch: 'universal',
      },
    ],
    extendInfo: {
      NSRequiresAquaSystemAppearance: false,
    },
    notarize: {
      teamId: 'FX44YY62GV',
    },
    asarUnpack: [
      'node_modules/@getinsomnia/node-libcurl',
    ],
  },
  dmg: {
    window: {
      width: 540,
      height: 380,
    },
    contents: [
      {
        x: 130,
        y: 186,
      },
      {
        x: 409,
        y: 186,
        type: 'link',
        path: '/Applications',
      },
    ],
  },
  win: {
    target: [
      {
        target: 'squirrel',
      },
      {
        target: 'portable',
      },
    ],
  },
  squirrelWindows: {
    artifactName: `${BINARY_PREFIX}-\${version}.\${ext}`,
    iconUrl: 'https://github.com/archGPT/insomnium/blob/main/packages/insomnia/src/icons/icon.png?raw=true',
  },
  portable: {
    artifactName: `${BINARY_PREFIX}-\${version}-portable.\${ext}`,
  },
  linux: {
    artifactName: `${BINARY_PREFIX}-\${version}.\${ext}`,
<<<<<<< HEAD
    executableName: 'insomnia',
    icon: 'src/icons',
=======
    executableName: 'insomnium',
>>>>>>> 568f8e9e
    synopsis: 'The Collaborative API Client and Design Tool',
    category: 'Development',
    desktop: {
      Name: 'Insomnium',
      Comment: 'Insomnium is a cross-platform REST client, built on top of Electron.',
      Categories: 'Development',
      Keywords: 'GraphQL;REST;gRPC;SOAP;openAPI;GitOps;',
    },
    target: [
      {
        target: 'AppImage',
      },
      {
        target: 'deb',
      },
      {
        target: 'tar.gz',
      },
      {
        target: 'rpm',
      },
      {
        target: 'snap',
      },
    ],
  },
  snap: {
    base: 'core22',
  },
};

const { env: { BUILD_TARGETS }, platform } = process;
const targets = BUILD_TARGETS?.split(',');
if (platform && targets) {
  console.log('overriding build targets to: ', targets);
  const PLATFORM_MAP = { darwin: 'mac', linux: 'linux', win32: 'win' };
  config[PLATFORM_MAP[platform]].target = config[PLATFORM_MAP[platform]].target.filter(({ target }) => targets.includes(target));
}
module.exports = config;<|MERGE_RESOLUTION|>--- conflicted
+++ resolved
@@ -105,12 +105,8 @@
   },
   linux: {
     artifactName: `${BINARY_PREFIX}-\${version}.\${ext}`,
-<<<<<<< HEAD
-    executableName: 'insomnia',
     icon: 'src/icons',
-=======
     executableName: 'insomnium',
->>>>>>> 568f8e9e
     synopsis: 'The Collaborative API Client and Design Tool',
     category: 'Development',
     desktop: {
